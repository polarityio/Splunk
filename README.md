# Polarity Splunk Integration

<<<<<<< HEAD
**This integration is still in development**

Polarity's Splunk integration allows a user to connect to a Splunk instance. The integration returns the number of records that are present for a given entity.
=======
Polarity's Splunk integration allows a user to connect to a Splunk instance. The integration returns the number of records for an IP that are present for a given entity. A user can also link out to the splunk instance to view the data in Splunk.
>>>>>>> 22025e84

The Splunk integration was built with the Splunk Javascript SDK. You can find more information about the SDK here: http://dev.splunk.com/javascript

## Splunk Integration Options

### Hostname

This setting is the hostname of your Splunk instance. Please do not include the Scheme or Port if there is one. For example:

```
www.splunkinstance.com
```

### Port

The default for port for the Splunk RestAPI is 8089. If you have changed your port when setting up your Splunk instance, please change the RestAPI port here.

### Username

Username set for an individual user or if you have a generic RestAPI user, you can set it here. 

### Password

Password set for the individual user or generic user.

### Search String

This is the search that you want executed within Splunk. Please ensure that your search starts with "search" and contains the variable `{{ENTITY}}` in order for the search to be executed properly.  The variable represented by the string `{{ENTITY}}` will be replaced by the actual entity (i.e., an IP, hash, or email) that Polarity recognized on the user's screen.

For example, to search the `mainIndex` you might use a query like this:

```
search index=mainIndex {{ENTITY}}
```
    
### Scheme

Scheme set for your Splunk RestAPI. Valid values are `https` and `http`.  The default value is set to `https`.
  
### Version

Version of the Splunk instance that you are running.  For example, `6.5`.

### UI Hostname

This the exact hostname that you go to in order to access the Splunk User-Interface. If there is a port or a protocal used, please ensure they are included.  For example:

```
https://www.splunkinstance.com:8000
```

### Auto Cancel

This is an execution setting, that allows a user or admin to set a time limit to cancel a long running query. The value is specified in whole seconds.
  
## Installation Instructions

Installation instructions for integrations are provided on the [PolarityIO GitHub Page](https://polarityio.github.io/).

## Polarity

Polarity is a memory-augmentation platform that improves and accelerates analyst decision making.  For more information about the Polarity platform please see: 

https://polarity.io/<|MERGE_RESOLUTION|>--- conflicted
+++ resolved
@@ -1,12 +1,6 @@
 # Polarity Splunk Integration
 
-<<<<<<< HEAD
-**This integration is still in development**
-
-Polarity's Splunk integration allows a user to connect to a Splunk instance. The integration returns the number of records that are present for a given entity.
-=======
 Polarity's Splunk integration allows a user to connect to a Splunk instance. The integration returns the number of records for an IP that are present for a given entity. A user can also link out to the splunk instance to view the data in Splunk.
->>>>>>> 22025e84
 
 The Splunk integration was built with the Splunk Javascript SDK. You can find more information about the SDK here: http://dev.splunk.com/javascript
 
